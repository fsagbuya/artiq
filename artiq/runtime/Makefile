include ../include/generated/variables.mak
include $(MISOC_DIRECTORY)/software/common.mak

PYTHON ?= python3.5

<<<<<<< HEAD
OBJECTS := isr.o clock.o rtiocrg.o flash_storage.o mailbox.o \
	session.o log.o analyzer.o moninj.o net_server.o bridge_ctl.o \
	ksupport_data.o kloader.o test_mode.o main.o
OBJECTS_KSUPPORT := ksupport.o artiq_personality.o mailbox.o \
	bridge.o rtio.o dds.o i2c.o ad9154.o
=======
OBJECTS := flash_storage.o main.o
OBJECTS_KSUPPORT := ksupport_glue.o artiq_personality.o rtio.o dds.o i2c.o
>>>>>>> 68720174

RUSTOUT_DIRECTORY := cargo/or1k-unknown-none/debug

CFLAGS += \
	-I$(LIBALLOC_DIRECTORY) \
	-I$(MISOC_DIRECTORY)/software/include/dyld \
	-I$(LIBDYLD_DIRECTORY)/include \
	-I$(LIBUNWIND_DIRECTORY) \
	-I$(LIBUNWIND_DIRECTORY)/../unwinder/include \
	-I$(LIBLWIP_DIRECTORY)/../lwip/src/include \
	-I$(LIBLWIP_DIRECTORY)
CFLAGS += -DNDEBUG

LDFLAGS += --gc-sections \
	-L../libcompiler-rt \
	-L../libbase \
	-L../libm \
	-L../liballoc \
	-L../libunwind \
	-L../libdyld \
	-L../liblwip

all: runtime.bin runtime.fbi

.PHONY: $(RUSTOUT_DIRECTORY)/libruntime.a
$(RUSTOUT_DIRECTORY)/libruntime.a: ksupport.elf
	CARGO_TARGET_DIR=$(realpath .)/cargo \
		cargo rustc --verbose \
			--manifest-path $(realpath $(RUNTIME_DIRECTORY)/../runtime.rs/Cargo.toml) \
			--target=or1k-unknown-none -- \
			$(shell cat $(BUILDINC_DIRECTORY)/generated/rust-cfg) \
			-C target-feature=+mul,+div,+ffl1,+cmov,+addc -C opt-level=s \
			-L../libcompiler-rt

runtime.elf: $(OBJECTS) $(RUSTOUT_DIRECTORY)/libruntime.a
	$(LD) $(LDFLAGS) \
		-T $(RUNTIME_DIRECTORY)/runtime.ld \
		-o $@ \
		$^ \
		-lbase-nofloat -lcompiler-rt -lalloc -llwip
	@chmod -x $@

.PHONY: $(RUSTOUT_DIRECTORY)/libksupport.a
$(RUSTOUT_DIRECTORY)/libksupport.a:
	CARGO_TARGET_DIR=$(realpath .)/cargo \
		cargo rustc --verbose \
			--manifest-path $(realpath $(RUNTIME_DIRECTORY)/../runtime.rs/libksupport/Cargo.toml) \
			--target=or1k-unknown-none -- \
			$(shell cat $(BUILDINC_DIRECTORY)/generated/rust-cfg) \
			-C target-feature=+mul,+div,+ffl1,+cmov,+addc -C opt-level=s \
			-L../libcompiler-rt

ksupport.elf: $(OBJECTS_KSUPPORT) $(RUSTOUT_DIRECTORY)/libksupport.a
	$(LD) $(LDFLAGS) \
		--eh-frame-hdr \
		-T $(RUNTIME_DIRECTORY)/ksupport.ld \
		-o $@ \
		$^ \
		-lbase -lm -lcompiler-rt -ldyld -lunwind
	@chmod -x $@

%.o: $(RUNTIME_DIRECTORY)/%.c
	$(compile)

%.bin: %.elf
	$(OBJCOPY) -O binary $< $@
	@chmod -x $@

%.fbi: %.bin
	@echo " MSCIMG  " $@ && $(PYTHON) -m misoc.tools.mkmscimg -f -o $@ $<

clean:
	$(RM) $(OBJECTS) $(OBJECTS_KSUPPORT)
	$(RM) runtime.elf runtime.bin runtime.fbi .*~ *~
	$(RM) ksupport.elf ksupport.bin
	$(RM) -rf cargo

.PHONY: all clean<|MERGE_RESOLUTION|>--- conflicted
+++ resolved
@@ -3,16 +3,8 @@
 
 PYTHON ?= python3.5
 
-<<<<<<< HEAD
-OBJECTS := isr.o clock.o rtiocrg.o flash_storage.o mailbox.o \
-	session.o log.o analyzer.o moninj.o net_server.o bridge_ctl.o \
-	ksupport_data.o kloader.o test_mode.o main.o
-OBJECTS_KSUPPORT := ksupport.o artiq_personality.o mailbox.o \
-	bridge.o rtio.o dds.o i2c.o ad9154.o
-=======
 OBJECTS := flash_storage.o main.o
-OBJECTS_KSUPPORT := ksupport_glue.o artiq_personality.o rtio.o dds.o i2c.o
->>>>>>> 68720174
+OBJECTS_KSUPPORT := ksupport_glue.o artiq_personality.o rtio.o dds.o i2c.o ad9154.o
 
 RUSTOUT_DIRECTORY := cargo/or1k-unknown-none/debug
 
