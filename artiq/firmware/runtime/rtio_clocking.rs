--- conflicted
+++ resolved
@@ -90,8 +90,6 @@
 const SI5324_EXT_INPUT: si5324::Input = si5324::Input::Ckin1;
 #[cfg(all(si5324_as_synthesizer, soc_platform = "kasli", not(hw_rev = "v2.0")))]
 const SI5324_EXT_INPUT: si5324::Input = si5324::Input::Ckin2;
-#[cfg(all(si5324_as_synthesizer, soc_platform = "metlino"))]
-const SI5324_EXT_INPUT: si5324::Input = si5324::Input::Ckin2;
 #[cfg(all(si5324_as_synthesizer, soc_platform = "kc705"))]
 const SI5324_EXT_INPUT: si5324::Input = si5324::Input::Ckin2;
 
@@ -116,7 +114,6 @@
         },
         RtioClock::Ext0_Synth0_100to125 => { // 125MHz output, from 100MHz CLKINx reference, 586 Hz loop bandwidth
             info!("using 100MHz reference to make 125MHz RTIO clock with PLL");
-<<<<<<< HEAD
             (
                 si5324::FrequencySettings {
                     n1_hs  : 10,
@@ -147,12 +144,12 @@
                 SI5324_EXT_INPUT
             )
         },
-        RtioClock::Int_150 => { // 150MHz output, from crystal
-            info!("using internal 150MHz RTIO clock");
+        RtioClock::Int_100 => { // 100MHz output, from crystal
+            info!("using internal 100MHz RTIO clock");
             (
                 si5324::FrequencySettings {
                     n1_hs  : 9,
-                    nc1_ls : 4,
+                    nc1_ls : 6,
                     n2_hs  : 10,
                     n2_ls  : 33732,
                     n31    : 7139,
@@ -163,51 +160,8 @@
                 si5324::Input::Ckin2
             )
         },
-=======
-            si5324::FrequencySettings {
-                n1_hs  : 10,
-                nc1_ls : 4,
-                n2_hs  : 10,
-                n2_ls  : 260,
-                n31    : 52,
-                n32    : 52,
-                bwsel  : 4,
-                crystal_ref: false
-            }
-        },
-        RtioClock::Ext0_Synth0_125to125 => { // 125MHz output, from 125MHz CLKINx reference, 606 Hz loop bandwidth
-            info!("using 125MHz reference to make 125MHz RTIO clock with PLL");
-            si5324::FrequencySettings {
-                n1_hs  : 5,
-                nc1_ls : 8,
-                n2_hs  : 7,
-                n2_ls  : 360,
-                n31    : 63,
-                n32    : 63,
-                bwsel  : 4,
-                crystal_ref: false
-            }
-        },
->>>>>>> 63f1a6d1
-        RtioClock::Int_100 => { // 100MHz output, from crystal
-            info!("using internal 100MHz RTIO clock");
-            (
-                si5324::FrequencySettings {
-                    n1_hs  : 9,
-                    nc1_ls : 6,
-                    n2_hs  : 10,
-                    n2_ls  : 33732,
-                    n31    : 7139,
-                    n32    : 7139,
-                    bwsel  : 3,
-                    crystal_as_ckin2: true
-                },
-                si5324::Input::Ckin2
-            )
-        },
         RtioClock::Int_125 => { // 125MHz output, from crystal, 7 Hz
             info!("using internal 125MHz RTIO clock");
-<<<<<<< HEAD
             (
                 si5324::FrequencySettings {
                     n1_hs  : 10,
@@ -221,18 +175,6 @@
                 },
                 si5324::Input::Ckin2
             )
-=======
-            si5324::FrequencySettings {
-                n1_hs  : 10,
-                nc1_ls : 4,
-                n2_hs  : 10,
-                n2_ls  : 19972,
-                n31    : 4565,
-                n32    : 4565,
-                bwsel  : 4,
-                crystal_ref: true
-            }
->>>>>>> 63f1a6d1
         },
         _ => { // 125MHz output like above, default (if chosen option is not supported)
             warn!("rtio_clock setting '{:?}' is not supported. Falling back to default internal 125MHz RTIO clock.", cfg);
@@ -251,21 +193,9 @@
             )
         }
     };
-<<<<<<< HEAD
-=======
-    #[cfg(all(soc_platform = "kasli", hw_rev = "v2.0", not(si5324_ext_ref)))]
-    let si5324_ref_input = si5324::Input::Ckin2;
-    #[cfg(all(soc_platform = "kasli", hw_rev = "v2.0", si5324_ext_ref))]
-    let si5324_ref_input = si5324::Input::Ckin1;
-    #[cfg(all(soc_platform = "kasli", not(hw_rev = "v2.0")))]
-    let si5324_ref_input = si5324::Input::Ckin2;
-    #[cfg(soc_platform = "kc705")]
-    let si5324_ref_input = si5324::Input::Ckin2;
->>>>>>> 63f1a6d1
     si5324::setup(&si5324_settings, si5324_ref_input).expect("cannot initialize Si5324");
 }
 
-#[cfg(si5324_as_synthesizer)]
 fn setup_si5324(clock_cfg: RtioClock) {
     let switched = unsafe {
         csr::crg::switch_done_read()
@@ -274,16 +204,10 @@
         info!("Clocking has already been set up.");
         return;
     }
-    #[cfg(all(soc_platform = "kasli", hw_rev = "v2.0"))]
-    let si5324_ext_input = si5324::Input::Ckin1;
-    #[cfg(all(soc_platform = "kasli", not(hw_rev = "v2.0")))]
-    let si5324_ext_input = si5324::Input::Ckin2;
-    #[cfg(soc_platform = "kc705")]
-    let si5324_ext_input = si5324::Input::Ckin1;
     match clock_cfg {
         RtioClock::Ext0_Bypass => {
             info!("using external RTIO clock with PLL bypass");
-            si5324::bypass(si5324_ext_input).expect("cannot bypass Si5324")
+            si5324::bypass(SI5324_EXT_INPUT).expect("cannot bypass Si5324")
         },
         _ => setup_si5324_as_synthesizer(clock_cfg),
     }
@@ -291,21 +215,12 @@
     // switch sysclk source to si5324
     #[cfg(not(has_drtio))]
     {
-<<<<<<< HEAD
-        match clock_cfg {
-            RtioClock::Ext0_Bypass => {
-                info!("using external RTIO clock with PLL bypass");
-                si5324::bypass(SI5324_EXT_INPUT).expect("cannot bypass Si5324")
-            },
-            _ => setup_si5324_as_synthesizer(clock_cfg),
-=======
         info!("Switching sys clock, rebooting...");
         // delay for clean UART log, wait until UART FIFO is empty
         clock::spin_us(1300); 
         unsafe {
             csr::crg::clock_sel_write(1);
             loop {}
->>>>>>> 63f1a6d1
         }
     }
 }
@@ -313,7 +228,6 @@
 
 pub fn init() {
     let clock_cfg = get_rtio_clock_cfg();
-    #[cfg(si5324_as_synthesizer)]
     setup_si5324(clock_cfg);
 
     #[cfg(has_drtio)]
