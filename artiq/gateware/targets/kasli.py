#!/usr/bin/env python3

import argparse

from migen import *
from migen.genlib.resetsync import AsyncResetSynchronizer
from migen.genlib.cdc import MultiReg
from migen.genlib.io import DifferentialOutput

from misoc.interconnect.csr import *
from misoc.cores import gpio
from misoc.cores.a7_gtp import *
from misoc.targets.kasli import (
    BaseSoC, MiniSoC, soc_kasli_args, soc_kasli_argdict)
from misoc.integration.builder import builder_args, builder_argdict

from artiq.gateware.amp import AMPSoC
from artiq.gateware import rtio
from artiq.gateware.rtio.phy import ttl_simple, ttl_serdes_7series
from artiq.gateware import eem
from artiq.gateware.drtio.transceiver import gtp_7series
from artiq.gateware.drtio.siphaser import SiPhaser7Series
from artiq.gateware.drtio.rx_synchronizer import XilinxRXSynchronizer
from artiq.gateware.drtio import DRTIOMaster, DRTIOSatellite
from artiq.build_soc import *


class _RTIOCRG(Module, AutoCSR):
    def __init__(self, platform):
        self._pll_reset = CSRStorage(reset=1)
        self._pll_locked = CSRStatus()
        self.clock_domains.cd_rtio = ClockDomain()
        self.clock_domains.cd_rtiox4 = ClockDomain(reset_less=True)

        clk_synth = platform.request("si5324_clkout_fabric")
        clk_synth_se = Signal()
        clk_synth_buffered = Signal()
        platform.add_period_constraint(clk_synth.p, 8.0)
        self.specials += [
            Instance("IBUFGDS",
                p_DIFF_TERM="TRUE", p_IBUF_LOW_PWR="TRUE",
                i_I=clk_synth.p, i_IB=clk_synth.n, o_O=clk_synth_se),
            Instance("BUFG", i_I=clk_synth_se, o_O=clk_synth_buffered),
        ]

        pll_locked = Signal()
        rtio_clk = Signal()
        rtiox4_clk = Signal()
        ext_clkout_clk = Signal()
        self.specials += [
            Instance("PLLE2_ADV",
                     p_STARTUP_WAIT="FALSE", o_LOCKED=pll_locked,

                     p_REF_JITTER1=0.01,
                     p_CLKIN1_PERIOD=8.0, p_CLKIN2_PERIOD=8.0,
                     i_CLKIN2=clk_synth_buffered,
                     # Warning: CLKINSEL=0 means CLKIN2 is selected
                     i_CLKINSEL=0,

                     # VCO @ 1GHz when using 125MHz input
                     p_CLKFBOUT_MULT=8, p_DIVCLK_DIVIDE=1,
                     i_CLKFBIN=self.cd_rtio.clk,
                     i_RST=self._pll_reset.storage,

                     o_CLKFBOUT=rtio_clk,

                     p_CLKOUT0_DIVIDE=2, p_CLKOUT0_PHASE=0.0,
                     o_CLKOUT0=rtiox4_clk),
            Instance("BUFG", i_I=rtio_clk, o_O=self.cd_rtio.clk),
            Instance("BUFG", i_I=rtiox4_clk, o_O=self.cd_rtiox4.clk),

            AsyncResetSynchronizer(self.cd_rtio, ~pll_locked),
            MultiReg(pll_locked, self._pll_locked.status)
        ]


def fix_serdes_timing_path(platform):
    # ignore timing of path from OSERDESE2 through the pad to ISERDESE2
    platform.add_platform_command(
        "set_false_path -quiet "
        "-through [get_pins -filter {{REF_PIN_NAME == OQ || REF_PIN_NAME == TQ}} "
            "-of [get_cells -filter {{REF_NAME == OSERDESE2}}]] "
        "-to [get_pins -filter {{REF_PIN_NAME == D}} "
            "-of [get_cells -filter {{REF_NAME == ISERDESE2}}]]"
    )


class _StandaloneBase(MiniSoC, AMPSoC):
    mem_map = {
        "cri_con":       0x10000000,
        "rtio":          0x20000000,
        "rtio_dma":      0x30000000,
        "mailbox":       0x70000000
    }
    mem_map.update(MiniSoC.mem_map)

    def __init__(self, **kwargs):
        MiniSoC.__init__(self,
                         cpu_type="or1k",
                         sdram_controller_type="minicon",
                         l2_size=128*1024,
                         ethmac_nrxslots=4,
                         ethmac_ntxslots=4,
                         **kwargs)
        AMPSoC.__init__(self)
        add_identifier(self)

        self.submodules.leds = gpio.GPIOOut(Cat(
            self.platform.request("user_led", 0)))
        self.csr_devices.append("leds")

        i2c = self.platform.request("i2c")
        self.submodules.i2c = gpio.GPIOTristate([i2c.scl, i2c.sda])
        self.csr_devices.append("i2c")
        self.config["I2C_BUS_COUNT"] = 1
        self.config["HAS_SI5324"] = None
        self.config["SI5324_SOFT_RESET"] = None

    def add_rtio(self, rtio_channels):
        self.submodules.rtio_crg = _RTIOCRG(self.platform)
        self.csr_devices.append("rtio_crg")
        fix_serdes_timing_path(self.platform)
        self.submodules.rtio_core = rtio.Core(rtio_channels)
        self.csr_devices.append("rtio_core")
        self.submodules.rtio = rtio.KernelInitiator()
        self.submodules.rtio_dma = ClockDomainsRenamer("sys_kernel")(
            rtio.DMA(self.get_native_sdram_if()))
        self.register_kernel_cpu_csrdevice("rtio")
        self.register_kernel_cpu_csrdevice("rtio_dma")
        self.submodules.cri_con = rtio.CRIInterconnectShared(
            [self.rtio.cri, self.rtio_dma.cri],
            [self.rtio_core.cri])
        self.register_kernel_cpu_csrdevice("cri_con")
        self.submodules.rtio_moninj = rtio.MonInj(rtio_channels)
        self.csr_devices.append("rtio_moninj")

        self.platform.add_false_path_constraints(
            self.crg.cd_sys.clk,
            self.rtio_crg.cd_rtio.clk)

        self.submodules.rtio_analyzer = rtio.Analyzer(self.rtio_core.cri,
                                                      self.get_native_sdram_if())
        self.csr_devices.append("rtio_analyzer")


class Opticlock(_StandaloneBase):
    """
    Opticlock extension variant configuration
    """
    def __init__(self, hw_rev=None, **kwargs):
        if hw_rev is None:
            hw_rev = "v1.0"
        _StandaloneBase.__init__(self, hw_rev=hw_rev, **kwargs)

        self.config["SI5324_AS_SYNTHESIZER"] = None
        self.config["SI5324_EXT_REF"] = None
        self.config["RTIO_FREQUENCY"] = "125.0"
        if hw_rev == "v1.0":
            # EEM clock fan-out from Si5324, not MMCX
            self.comb += self.platform.request("clk_sel").eq(1)

        self.rtio_channels = []
        eem.DIO.add_std(self, 0,
            ttl_serdes_7series.InOut_8X, ttl_serdes_7series.Output_8X)
        eem.DIO.add_std(self, 1,
            ttl_serdes_7series.Output_8X, ttl_serdes_7series.Output_8X)
        eem.DIO.add_std(self, 2,
            ttl_serdes_7series.Output_8X, ttl_serdes_7series.Output_8X)
        eem.Novogorny.add_std(self, 3, ttl_serdes_7series.Output_8X)
        eem.Urukul.add_std(self, 5, 4, ttl_serdes_7series.Output_8X)

        for i in (1, 2):
            sfp_ctl = self.platform.request("sfp_ctl", i)
            phy = ttl_simple.Output(sfp_ctl.led)
            self.submodules += phy
            self.rtio_channels.append(rtio.Channel.from_phy(phy))

        eem.Urukul.add_std(self, 6, None, ttl_serdes_7series.Output_8X,
                           ttl_simple.ClockGen)
        eem.Zotino.add_std(self, 7, ttl_serdes_7series.Output_8X)

        self.config["HAS_RTIO_LOG"] = None
        self.config["RTIO_LOG_CHANNEL"] = len(self.rtio_channels)
        self.rtio_channels.append(rtio.LogChannel())

        self.add_rtio(self.rtio_channels)


class SUServo(_StandaloneBase):
    """
    SUServo (Sampler-Urukul-Servo) extension variant configuration
    """
    def __init__(self, hw_rev=None, **kwargs):
        if hw_rev is None:
            hw_rev = "v1.1"
        _StandaloneBase.__init__(self, hw_rev=hw_rev, **kwargs)

        self.config["SI5324_AS_SYNTHESIZER"] = None
        # self.config["SI5324_EXT_REF"] = None
        self.config["RTIO_FREQUENCY"] = "125.0"
        if hw_rev == "v1.0":
            # EEM clock fan-out from Si5324, not MMCX
            self.comb += self.platform.request("clk_sel").eq(1)

        self.rtio_channels = []
        # EEM0, EEM1: DIO
        eem.DIO.add_std(self, 0,
            ttl_serdes_7series.InOut_8X, ttl_serdes_7series.Output_8X)
        eem.DIO.add_std(self, 1,
            ttl_serdes_7series.Output_8X, ttl_serdes_7series.Output_8X)

        # EEM3/2: Sampler, EEM5/4: Urukul, EEM7/6: Urukul
        eem.SUServo.add_std(
            self, eems_sampler=(3, 2),
            eems_urukul0=(5, 4), eems_urukul1=(7, 6))

        for i in (1, 2):
            sfp_ctl = self.platform.request("sfp_ctl", i)
            phy = ttl_simple.Output(sfp_ctl.led)
            self.submodules += phy
            self.rtio_channels.append(rtio.Channel.from_phy(phy))

        self.config["HAS_RTIO_LOG"] = None
        self.config["RTIO_LOG_CHANNEL"] = len(self.rtio_channels)
        self.rtio_channels.append(rtio.LogChannel())

        self.add_rtio(self.rtio_channels)

        pads = self.platform.lookup_request("sampler3_adc_data_p")
        self.platform.add_false_path_constraints(
            pads.clkout, self.rtio_crg.cd_rtio.clk)
        self.platform.add_false_path_constraints(
            pads.clkout, self.crg.cd_sys.clk)


class SYSU(_StandaloneBase):
    def __init__(self, hw_rev=None, **kwargs):
        if hw_rev is None:
            hw_rev = "v1.0"
        _StandaloneBase.__init__(self, hw_rev=hw_rev, **kwargs)

        self.config["SI5324_AS_SYNTHESIZER"] = None
        self.config["RTIO_FREQUENCY"] = "125.0"
        if hw_rev == "v1.0":
            # EEM clock fan-out from Si5324, not MMCX
            self.comb += self.platform.request("clk_sel").eq(1)

        self.rtio_channels = []
        eem.DIO.add_std(self, 2,
            ttl_serdes_7series.InOut_8X, ttl_serdes_7series.InOut_8X)
        eem.DIO.add_std(self, 3,
            ttl_serdes_7series.InOut_8X, ttl_serdes_7series.InOut_8X)
        for i in range(4, 7):
            eem.DIO.add_std(self, i,
                ttl_serdes_7series.Output_8X, ttl_serdes_7series.Output_8X)
        eem.Urukul.add_std(self, 1, 0, ttl_serdes_7series.Output_8X)

        for i in (1, 2):
            sfp_ctl = self.platform.request("sfp_ctl", i)
            phy = ttl_simple.Output(sfp_ctl.led)
            self.submodules += phy
            self.rtio_channels.append(rtio.Channel.from_phy(phy))

        self.config["HAS_RTIO_LOG"] = None
        self.config["RTIO_LOG_CHANNEL"] = len(self.rtio_channels)
        self.rtio_channels.append(rtio.LogChannel())

        self.add_rtio(self.rtio_channels)


class MITLL(_StandaloneBase):
    def __init__(self, hw_rev=None, **kwargs):
        if hw_rev is None:
            hw_rev = "v1.1"
        _StandaloneBase.__init__(self, hw_rev=hw_rev, **kwargs)

        self.config["SI5324_AS_SYNTHESIZER"] = None
        self.config["RTIO_FREQUENCY"] = "125.0"
        if hw_rev == "v1.0":
            # EEM clock fan-out from Si5324, not MMCX
            self.comb += self.platform.request("clk_sel").eq(1)

        self.rtio_channels = []
        self.grabber_csr_group = []
        eem.DIO.add_std(self, 4,
            ttl_serdes_7series.InOut_8X, ttl_serdes_7series.InOut_8X)
        eem.Urukul.add_std(self, 3, 2, ttl_serdes_7series.Output_8X)
        eem.Zotino.add_std(self, 5, ttl_serdes_7series.Output_8X)
        eem.Zotino.add_std(self, 6, ttl_serdes_7series.Output_8X)
        eem.Grabber.add_std(self, 1, 0)

        for i in (1, 2):
            sfp_ctl = self.platform.request("sfp_ctl", i)
            phy = ttl_simple.Output(sfp_ctl.led)
            self.submodules += phy
            self.rtio_channels.append(rtio.Channel.from_phy(phy))

        self.config["HAS_RTIO_LOG"] = None
        self.config["RTIO_LOG_CHANNEL"] = len(self.rtio_channels)
        self.rtio_channels.append(rtio.LogChannel())

        self.add_rtio(self.rtio_channels)
        self.config["HAS_GRABBER"] = None
        self.add_csr_group("grabber", self.grabber_csr_group)
        self.platform.add_false_path_constraints(
            self.rtio_crg.cd_rtio.clk, self.grabber0.deserializer.cd_cl.clk)


class MITLL2(_StandaloneBase):
    def __init__(self, hw_rev=None, **kwargs):
        if hw_rev is None:
            hw_rev = "v1.1"
        _StandaloneBase.__init__(self, hw_rev=hw_rev, **kwargs)

        self.config["SI5324_AS_SYNTHESIZER"] = None
        self.config["RTIO_FREQUENCY"] = "125.0"
        if hw_rev == "v1.0":
            # EEM clock fan-out from Si5324, not MMCX
            self.comb += self.platform.request("clk_sel").eq(1)

        self.rtio_channels = []
        self.grabber_csr_group = []
        eem.DIO.add_std(self, 5,
            ttl_serdes_7series.InOut_8X, ttl_serdes_7series.Output_8X)
        eem.Urukul.add_std(self, 2, 1, ttl_serdes_7series.Output_8X)
        eem.Urukul.add_std(self, 4, 3, ttl_serdes_7series.Output_8X)
        eem.Zotino.add_std(self, 6, ttl_serdes_7series.Output_8X)
        eem.Zotino.add_std(self, 7, ttl_serdes_7series.Output_8X)
        eem.Grabber.add_std(self, 0)

        for i in (1, 2):
            sfp_ctl = self.platform.request("sfp_ctl", i)
            phy = ttl_simple.Output(sfp_ctl.led)
            self.submodules += phy
            self.rtio_channels.append(rtio.Channel.from_phy(phy))

        self.config["HAS_RTIO_LOG"] = None
        self.config["RTIO_LOG_CHANNEL"] = len(self.rtio_channels)
        self.rtio_channels.append(rtio.LogChannel())

        self.add_rtio(self.rtio_channels)
        self.config["HAS_GRABBER"] = None
        self.add_csr_group("grabber", self.grabber_csr_group)
        self.platform.add_false_path_constraints(
            self.rtio_crg.cd_rtio.clk, self.grabber0.deserializer.cd_cl.clk)


class USTC(_StandaloneBase):
    def __init__(self, hw_rev=None, **kwargs):
        if hw_rev is None:
            hw_rev = "v1.1"
        _StandaloneBase.__init__(self, hw_rev=hw_rev, **kwargs)

        self.config["SI5324_AS_SYNTHESIZER"] = None
        self.config["RTIO_FREQUENCY"] = "125.0"
        if hw_rev == "v1.0":
            # EEM clock fan-out from Si5324, not MMCX
            self.comb += self.platform.request("clk_sel").eq(1)

        self.rtio_channels = []
        self.grabber_csr_group = []
        eem.DIO.add_std(self, 5,
            ttl_serdes_7series.InOut_8X, ttl_serdes_7series.Output_8X)
        eem.DIO.add_std(self, 6,
            ttl_serdes_7series.Output_8X, ttl_serdes_7series.Output_8X)
        eem.DIO.add_std(self, 7,
            ttl_serdes_7series.Output_8X, ttl_serdes_7series.Output_8X)
        eem.Urukul.add_std(self, 2, 1, ttl_serdes_7series.Output_8X)
        eem.Urukul.add_std(self, 4, 3, ttl_serdes_7series.Output_8X)
        eem.Grabber.add_std(self, 0)

        for i in (1, 2):
            sfp_ctl = self.platform.request("sfp_ctl", i)
            phy = ttl_simple.Output(sfp_ctl.led)
            self.submodules += phy
            self.rtio_channels.append(rtio.Channel.from_phy(phy))

        self.config["HAS_RTIO_LOG"] = None
        self.config["RTIO_LOG_CHANNEL"] = len(self.rtio_channels)
        self.rtio_channels.append(rtio.LogChannel())

        self.add_rtio(self.rtio_channels)
        self.config["HAS_GRABBER"] = None
        self.add_csr_group("grabber", self.grabber_csr_group)
        self.platform.add_false_path_constraints(
            self.rtio_crg.cd_rtio.clk, self.grabber0.deserializer.cd_cl.clk)


class Tsinghua(_StandaloneBase):
    def __init__(self, hw_rev=None, **kwargs):
        if hw_rev is None:
            hw_rev = "v1.1"
        _StandaloneBase.__init__(self, hw_rev=hw_rev, **kwargs)

        self.config["SI5324_AS_SYNTHESIZER"] = None
        self.config["RTIO_FREQUENCY"] = "125.0"
        if hw_rev == "v1.0":
            # EEM clock fan-out from Si5324, not MMCX
            self.comb += self.platform.request("clk_sel").eq(1)

        self.rtio_channels = []
        self.grabber_csr_group = []
        eem.DIO.add_std(self, 4,
            ttl_serdes_7series.InOut_8X, ttl_serdes_7series.Output_8X)
        eem.Urukul.add_std(self, 3, 2, ttl_serdes_7series.Output_8X)
        eem.Sampler.add_std(self, 6, 5, ttl_serdes_7series.Output_8X)
        eem.Zotino.add_std(self, 7, ttl_serdes_7series.Output_8X)
        eem.Grabber.add_std(self, 1, 0)

        for i in (1, 2):
            sfp_ctl = self.platform.request("sfp_ctl", i)
            phy = ttl_simple.Output(sfp_ctl.led)
            self.submodules += phy
            self.rtio_channels.append(rtio.Channel.from_phy(phy))

        self.config["HAS_RTIO_LOG"] = None
        self.config["RTIO_LOG_CHANNEL"] = len(self.rtio_channels)
        self.rtio_channels.append(rtio.LogChannel())

        self.add_rtio(self.rtio_channels)
        self.config["HAS_GRABBER"] = None
        self.add_csr_group("grabber", self.grabber_csr_group)
        self.platform.add_false_path_constraints(
            self.rtio_crg.cd_rtio.clk, self.grabber0.deserializer.cd_cl.clk)


class Tsinghua2(_StandaloneBase):
    def __init__(self, hw_rev=None, **kwargs):
        if hw_rev is None:
            hw_rev = "v1.1"
        _StandaloneBase.__init__(self, hw_rev=hw_rev, **kwargs)

        self.config["SI5324_AS_SYNTHESIZER"] = None
        self.config["RTIO_FREQUENCY"] = "125.0"
        if hw_rev == "v1.0":
            # EEM clock fan-out from Si5324, not MMCX
            self.comb += self.platform.request("clk_sel").eq(1)

        self.rtio_channels = []
        self.grabber_csr_group = []
        eem.DIO.add_std(self, 4,
            ttl_serdes_7series.InOut_8X, ttl_serdes_7series.Output_8X)
        eem.Urukul.add_std(self, 2, 3, ttl_serdes_7series.Output_8X)
        eem.Sampler.add_std(self, 5, 6, ttl_serdes_7series.Output_8X)
        eem.Zotino.add_std(self, 7, ttl_serdes_7series.Output_8X)
        eem.Zotino.add_std(self, 8, ttl_serdes_7series.Output_8X)
        eem.Zotino.add_std(self, 9, ttl_serdes_7series.Output_8X)
        eem.Grabber.add_std(self, 1, 0)

        for i in (1, 2):
            sfp_ctl = self.platform.request("sfp_ctl", i)
            phy = ttl_simple.Output(sfp_ctl.led)
            self.submodules += phy
            self.rtio_channels.append(rtio.Channel.from_phy(phy))

        self.config["HAS_RTIO_LOG"] = None
        self.config["RTIO_LOG_CHANNEL"] = len(self.rtio_channels)
        self.rtio_channels.append(rtio.LogChannel())

        self.add_rtio(self.rtio_channels)
        self.config["HAS_GRABBER"] = None
        self.add_csr_group("grabber", self.grabber_csr_group)
        self.platform.add_false_path_constraints(
            self.rtio_crg.cd_rtio.clk, self.grabber0.deserializer.cd_cl.clk)


class WIPM(_StandaloneBase):
    def __init__(self, hw_rev=None, **kwargs):
        if hw_rev is None:
            hw_rev = "v1.1"
        _StandaloneBase.__init__(self, hw_rev=hw_rev, **kwargs)

        self.config["SI5324_AS_SYNTHESIZER"] = None
        self.config["RTIO_FREQUENCY"] = "125.0"
        if hw_rev == "v1.0":
            # EEM clock fan-out from Si5324, not MMCX
            self.comb += self.platform.request("clk_sel").eq(1)

        self.rtio_channels = []
        eem.DIO.add_std(self, 4,
            ttl_serdes_7series.InOut_8X, ttl_serdes_7series.Output_8X)
        eem.Urukul.add_std(self, 1, 0, ttl_serdes_7series.Output_8X)
        eem.Urukul.add_std(self, 3, 2, ttl_serdes_7series.Output_8X)
        eem.Sampler.add_std(self, 6, 5, ttl_serdes_7series.Output_8X)
        eem.Zotino.add_std(self, 7, ttl_serdes_7series.Output_8X)

        for i in (1, 2):
            sfp_ctl = self.platform.request("sfp_ctl", i)
            phy = ttl_simple.Output(sfp_ctl.led)
            self.submodules += phy
            self.rtio_channels.append(rtio.Channel.from_phy(phy))

        self.config["HAS_RTIO_LOG"] = None
        self.config["RTIO_LOG_CHANNEL"] = len(self.rtio_channels)
        self.rtio_channels.append(rtio.LogChannel())

        self.add_rtio(self.rtio_channels)


class NUDT(_StandaloneBase):
    def __init__(self, hw_rev=None, **kwargs):
        if hw_rev is None:
            hw_rev = "v1.1"
        _StandaloneBase.__init__(self, hw_rev=hw_rev, **kwargs)

        self.config["SI5324_AS_SYNTHESIZER"] = None
        # self.config["SI5324_EXT_REF"] = None
        self.config["RTIO_FREQUENCY"] = "125.0"
        if hw_rev == "v1.0":
            # EEM clock fan-out from Si5324, not MMCX
            self.comb += self.platform.request("clk_sel").eq(1)

        self.rtio_channels = []
        eem.DIO.add_std(self, 5,
            ttl_serdes_7series.InOut_8X, ttl_serdes_7series.Output_8X)
        eem.DIO.add_std(self, 6,
            ttl_serdes_7series.Output_8X, ttl_serdes_7series.Output_8X)
        eem.Urukul.add_std(self, 0, 1, ttl_serdes_7series.Output_8X)
        eem.Sampler.add_std(self, 2, 3, ttl_serdes_7series.Output_8X)
        eem.Zotino.add_std(self, 4, ttl_serdes_7series.Output_8X)

        for i in (1, 2):
            sfp_ctl = self.platform.request("sfp_ctl", i)
            phy = ttl_simple.Output(sfp_ctl.led)
            self.submodules += phy
            self.rtio_channels.append(rtio.Channel.from_phy(phy))

        self.config["HAS_RTIO_LOG"] = None
        self.config["RTIO_LOG_CHANNEL"] = len(self.rtio_channels)
        self.rtio_channels.append(rtio.LogChannel())
        self.add_rtio(self.rtio_channels)


class PTB(_StandaloneBase):
    """PTB Kasli variant

    F.k.a. ptb-schmidt, ptb-mehlstaeubler, ptb-huntemann-11, ptb-huntemann-19,
    and ufr-warring in the artiq-setup repository
    """
    def __init__(self, hw_rev=None, **kwargs):
        if hw_rev is None:
            hw_rev = "v1.1"
        _StandaloneBase.__init__(self, hw_rev=hw_rev, **kwargs)

        self.config["SI5324_AS_SYNTHESIZER"] = None
        # self.config["SI5324_EXT_REF"] = None
        self.config["RTIO_FREQUENCY"] = "125.0"
        if hw_rev == "v1.0":
            # EEM clock fan-out from Si5324, not MMCX
            self.comb += self.platform.request("clk_sel").eq(1)

        self.rtio_channels = []
        eem.DIO.add_std(self, 0,
            ttl_serdes_7series.InOut_8X, ttl_serdes_7series.Output_8X)
        eem.DIO.add_std(self, 1,
            ttl_serdes_7series.Output_8X, ttl_serdes_7series.Output_8X)
        eem.DIO.add_std(self, 2,
            ttl_serdes_7series.Output_8X, ttl_serdes_7series.Output_8X)
        eem.Sampler.add_std(self, 3, None, ttl_serdes_7series.Output_8X)
        eem.Urukul.add_std(self, 5, 4, ttl_serdes_7series.Output_8X)
        eem.Urukul.add_std(self, 6, None, ttl_serdes_7series.Output_8X)

        for i in (1, 2):
            sfp_ctl = self.platform.request("sfp_ctl", i)
            phy = ttl_simple.Output(sfp_ctl.led)
            self.submodules += phy
            self.rtio_channels.append(rtio.Channel.from_phy(phy))

        eem.Zotino.add_std(self, 7, ttl_serdes_7series.Output_8X)

        self.config["HAS_RTIO_LOG"] = None
        self.config["RTIO_LOG_CHANNEL"] = len(self.rtio_channels)
        self.rtio_channels.append(rtio.LogChannel())

        self.add_rtio(self.rtio_channels)


class PTB2(_StandaloneBase):
    """PTB Kasli variant with Urukul1 SYNC and external reference clock"""
    def __init__(self, hw_rev=None, **kwargs):
        if hw_rev is None:
            hw_rev = "v1.1"
        _StandaloneBase.__init__(self, hw_rev=hw_rev, **kwargs)

        self.config["SI5324_AS_SYNTHESIZER"] = None
        self.config["SI5324_EXT_REF"] = None
        self.config["RTIO_FREQUENCY"] = "125.0"
        if hw_rev == "v1.0":
            # EEM clock fan-out from Si5324, not MMCX
            self.comb += self.platform.request("clk_sel").eq(1)

        self.rtio_channels = []
        eem.DIO.add_std(self, 0,
            ttl_serdes_7series.InOut_8X, ttl_serdes_7series.Output_8X)
        eem.DIO.add_std(self, 1,
            ttl_serdes_7series.Output_8X, ttl_serdes_7series.Output_8X)
        eem.DIO.add_std(self, 2,
            ttl_serdes_7series.Output_8X, ttl_serdes_7series.Output_8X)
        eem.Sampler.add_std(self, 3, None, ttl_serdes_7series.Output_8X)
        eem.Urukul.add_std(self, 5, 4, ttl_serdes_7series.Output_8X)
        eem.Urukul.add_std(self, 6, None, ttl_serdes_7series.Output_8X,
                           ttl_simple.ClockGen)

        for i in (1, 2):
            sfp_ctl = self.platform.request("sfp_ctl", i)
            phy = ttl_simple.Output(sfp_ctl.led)
            self.submodules += phy
            self.rtio_channels.append(rtio.Channel.from_phy(phy))

        eem.Zotino.add_std(self, 7, ttl_serdes_7series.Output_8X)

        self.config["HAS_RTIO_LOG"] = None
        self.config["RTIO_LOG_CHANNEL"] = len(self.rtio_channels)
        self.rtio_channels.append(rtio.LogChannel())

        self.add_rtio(self.rtio_channels)


class HUB(_StandaloneBase):
    """HUB Kasli variant

    F.k.a. hub-krutzik, luh-ospelkaus-13, and luh-ospelkaus-14
    in the artiq-setup repository
    """
    def __init__(self, hw_rev=None, **kwargs):
        if hw_rev is None:
            hw_rev = "v1.1"
        _StandaloneBase.__init__(self, hw_rev=hw_rev, **kwargs)

        self.config["SI5324_AS_SYNTHESIZER"] = None
        # self.config["SI5324_EXT_REF"] = None
        self.config["RTIO_FREQUENCY"] = "125.0"
        if hw_rev == "v1.0":
            # EEM clock fan-out from Si5324, not MMCX
            self.comb += self.platform.request("clk_sel").eq(1)

        self.rtio_channels = []
        eem.DIO.add_std(self, 0,
            ttl_serdes_7series.InOut_8X, ttl_serdes_7series.Output_8X)
        eem.DIO.add_std(self, 1,
            ttl_serdes_7series.Output_8X, ttl_serdes_7series.Output_8X)
        eem.DIO.add_std(self, 2,
            ttl_serdes_7series.Output_8X, ttl_serdes_7series.Output_8X)
        eem.Sampler.add_std(self, 3, None, ttl_serdes_7series.Output_8X)
        eem.Urukul.add_std(self, 4, None, ttl_serdes_7series.Output_8X,
                           ttl_simple.ClockGen)
        eem.Urukul.add_std(self, 5, None, ttl_serdes_7series.Output_8X,
                           ttl_simple.ClockGen)
        eem.Urukul.add_std(self, 6, None, ttl_serdes_7series.Output_8X,
                           ttl_simple.ClockGen)

        for i in (1, 2):
            sfp_ctl = self.platform.request("sfp_ctl", i)
            phy = ttl_simple.Output(sfp_ctl.led)
            self.submodules += phy
            self.rtio_channels.append(rtio.Channel.from_phy(phy))

        eem.Zotino.add_std(self, 7, ttl_serdes_7series.Output_8X)

        self.config["HAS_RTIO_LOG"] = None
        self.config["RTIO_LOG_CHANNEL"] = len(self.rtio_channels)
        self.rtio_channels.append(rtio.LogChannel())

        self.add_rtio(self.rtio_channels)


class LUH(_StandaloneBase):
    """LUH Kasli variant

    F.k.a. luh-ospelkaus-16, luh-ospelkaus-18 in the artiq-setup repository
    """
    def __init__(self, hw_rev=None, **kwargs):
        if hw_rev is None:
            hw_rev = "v1.1"
        _StandaloneBase.__init__(self, hw_rev=hw_rev, **kwargs)

        self.config["SI5324_AS_SYNTHESIZER"] = None
        # self.config["SI5324_EXT_REF"] = None
        self.config["RTIO_FREQUENCY"] = "125.0"
        if hw_rev == "v1.0":
            # EEM clock fan-out from Si5324, not MMCX
            self.comb += self.platform.request("clk_sel").eq(1)

        self.rtio_channels = []
        self.grabber_csr_group = []
        eem.DIO.add_std(self, 0,
            ttl_serdes_7series.InOut_8X, ttl_serdes_7series.Output_8X)
        eem.DIO.add_std(self, 1,
            ttl_serdes_7series.Output_8X, ttl_serdes_7series.Output_8X)
        eem.DIO.add_std(self, 2,
            ttl_serdes_7series.Output_8X, ttl_serdes_7series.Output_8X)
        eem.Sampler.add_std(self, 3, None, ttl_serdes_7series.Output_8X)
        eem.Urukul.add_std(self, 4, None, ttl_serdes_7series.Output_8X,
                           ttl_simple.ClockGen)
        eem.Urukul.add_std(self, 5, None, ttl_serdes_7series.Output_8X,
                           ttl_simple.ClockGen)
        eem.Grabber.add_std(self, 6)

        for i in (1, 2):
            sfp_ctl = self.platform.request("sfp_ctl", i)
            phy = ttl_simple.Output(sfp_ctl.led)
            self.submodules += phy
            self.rtio_channels.append(rtio.Channel.from_phy(phy))

        eem.Zotino.add_std(self, 7, ttl_serdes_7series.Output_8X)

        self.config["HAS_RTIO_LOG"] = None
        self.config["RTIO_LOG_CHANNEL"] = len(self.rtio_channels)
        self.rtio_channels.append(rtio.LogChannel())

        self.add_rtio(self.rtio_channels)
        self.config["HAS_GRABBER"] = None
        self.add_csr_group("grabber", self.grabber_csr_group)
        self.platform.add_false_path_constraints(
            self.rtio_crg.cd_rtio.clk, self.grabber0.deserializer.cd_cl.clk)


class Tester(_StandaloneBase):
    """
    Configuration for CI tests. Contains the maximum number of different EEMs.
    """
    def __init__(self, hw_rev=None, **kwargs):
        if hw_rev is None:
            hw_rev = "v1.1"
        _StandaloneBase.__init__(self, hw_rev=hw_rev, **kwargs)

        self.config["SI5324_AS_SYNTHESIZER"] = None
        # self.config["SI5324_EXT_REF"] = None
        self.config["RTIO_FREQUENCY"] = "125.0"
        if hw_rev == "v1.0":
            # EEM clock fan-out from Si5324, not MMCX
            self.comb += self.platform.request("clk_sel").eq(1)

        self.rtio_channels = []
        self.grabber_csr_group = []
        eem.DIO.add_std(self, 5,
            ttl_serdes_7series.InOut_8X, ttl_serdes_7series.Output_8X)
        eem.Urukul.add_std(self, 0, 1, ttl_serdes_7series.Output_8X,
                           ttl_simple.ClockGen)
        eem.Sampler.add_std(self, 3, 2, ttl_serdes_7series.Output_8X)
        eem.Zotino.add_std(self, 4, ttl_serdes_7series.Output_8X)
        eem.Grabber.add_std(self, 6)
        eem.Urukul.add_std(self, 7, None, ttl_serdes_7series.Output_8X,
                           ttl_simple.ClockGen)
        eem.DIO.add_std(self, 8,
            ttl_serdes_7series.Output_8X, ttl_serdes_7series.Output_8X)
        eem.DIO.add_std(self, 9,
            ttl_serdes_7series.Output_8X, ttl_serdes_7series.Output_8X)
        eem.Sampler.add_std(self, 10, None, ttl_serdes_7series.Output_8X)
        eem.Zotino.add_std(self, 11, ttl_serdes_7series.Output_8X)

        for i in (1, 2):
            sfp_ctl = self.platform.request("sfp_ctl", i)
            phy = ttl_simple.Output(sfp_ctl.led)
            self.submodules += phy
            self.rtio_channels.append(rtio.Channel.from_phy(phy))

        self.config["HAS_RTIO_LOG"] = None
        self.config["RTIO_LOG_CHANNEL"] = len(self.rtio_channels)
        self.rtio_channels.append(rtio.LogChannel())
        self.add_rtio(self.rtio_channels)

        self.config["HAS_GRABBER"] = None
        self.add_csr_group("grabber", self.grabber_csr_group)
        self.platform.add_false_path_constraints(
            self.rtio_crg.cd_rtio.clk, self.grabber0.deserializer.cd_cl.clk)


class _RTIOClockMultiplier(Module, AutoCSR):
    def __init__(self, rtio_clk_freq):
        self.pll_reset = CSRStorage(reset=1)
        self.pll_locked = CSRStatus()
        self.clock_domains.cd_rtiox4 = ClockDomain(reset_less=True)

        # See "Global Clock Network Deskew Using Two BUFGs" in ug472.
        clkfbout = Signal()
        clkfbin = Signal()
        rtiox4_clk = Signal()
        pll_locked = Signal()
        self.specials += [
            Instance("MMCME2_BASE",
                p_CLKIN1_PERIOD=1e9/rtio_clk_freq,
                i_CLKIN1=ClockSignal("rtio"),
                i_RST=self.pll_reset.storage,
                o_LOCKED=pll_locked,

                p_CLKFBOUT_MULT_F=8.0, p_DIVCLK_DIVIDE=1,

                o_CLKFBOUT=clkfbout, i_CLKFBIN=clkfbin,

                p_CLKOUT0_DIVIDE_F=2.0, o_CLKOUT0=rtiox4_clk,
            ),
            Instance("BUFG", i_I=clkfbout, o_O=clkfbin),
            Instance("BUFG", i_I=rtiox4_clk, o_O=self.cd_rtiox4.clk),

            MultiReg(pll_locked, self.pll_locked.status)
        ]


class _MasterBase(MiniSoC, AMPSoC):
    mem_map = {
        "cri_con":       0x10000000,
        "rtio":          0x20000000,
        "rtio_dma":      0x30000000,
        "drtio_aux":     0x50000000,
        "mailbox":       0x70000000
    }
    mem_map.update(MiniSoC.mem_map)

    def __init__(self, rtio_clk_freq=150e6, **kwargs):
        MiniSoC.__init__(self,
                         cpu_type="or1k",
                         sdram_controller_type="minicon",
                         l2_size=128*1024,
                         ethmac_nrxslots=4,
                         ethmac_ntxslots=4,
                         **kwargs)
        AMPSoC.__init__(self)
        add_identifier(self)

        platform = self.platform

        i2c = self.platform.request("i2c")
        self.submodules.i2c = gpio.GPIOTristate([i2c.scl, i2c.sda])
        self.csr_devices.append("i2c")
        self.config["I2C_BUS_COUNT"] = 1
        self.config["HAS_SI5324"] = None
        self.config["SI5324_SOFT_RESET"] = None
        self.config["SI5324_AS_SYNTHESIZER"] = None
        self.config["RTIO_FREQUENCY"] = str(rtio_clk_freq/1e6)

        sfp_ctls = [platform.request("sfp_ctl", i) for i in range(1, 3)]
        self.comb += [sc.tx_disable.eq(0) for sc in sfp_ctls]
        self.submodules.drtio_transceiver = gtp_7series.GTP(
            qpll_channel=self.drtio_qpll_channel,
            data_pads=[platform.request("sfp", i) for i in range(1, 3)],
            sys_clk_freq=self.clk_freq,
            rtio_clk_freq=rtio_clk_freq)
        self.csr_devices.append("drtio_transceiver")
        self.sync += self.disable_si5324_ibuf.eq(
            ~self.drtio_transceiver.stable_clkin.storage)
        self.comb += [sfp_ctl.led.eq(channel.rx_ready)
            for sfp_ctl, channel in zip(sfp_ctls, self.drtio_transceiver.channels)]

        drtio_csr_group = []
        drtio_memory_group = []
        self.drtio_cri = []
        for i in range(2):
            core_name = "drtio" + str(i)
            memory_name = "drtio" + str(i) + "_aux"
            drtio_csr_group.append(core_name)
            drtio_memory_group.append(memory_name)

            core = ClockDomainsRenamer({"rtio_rx": "rtio_rx" + str(i)})(
                DRTIOMaster(self.drtio_transceiver.channels[i]))
            setattr(self.submodules, core_name, core)
            self.drtio_cri.append(core.cri)
            self.csr_devices.append(core_name)

            memory_address = self.mem_map["drtio_aux"] + 0x800*i
            self.add_wb_slave(memory_address, 0x800,
                              core.aux_controller.bus)
            self.add_memory_region(memory_name, memory_address | self.shadow_base, 0x800)
        self.config["HAS_DRTIO"] = None
        self.add_csr_group("drtio", drtio_csr_group)
        self.add_memory_group("drtio_aux", drtio_memory_group)

        rtio_clk_period = 1e9/rtio_clk_freq
        gtp = self.drtio_transceiver.gtps[0]
        platform.add_period_constraint(gtp.txoutclk, rtio_clk_period)
        platform.add_period_constraint(gtp.rxoutclk, rtio_clk_period)
        platform.add_false_path_constraints(
            self.crg.cd_sys.clk,
            gtp.txoutclk, gtp.rxoutclk)
        for gtp in self.drtio_transceiver.gtps[1:]:
            platform.add_period_constraint(gtp.rxoutclk, rtio_clk_period)
            platform.add_false_path_constraints(
                self.crg.cd_sys.clk, gtp.rxoutclk)

        self.submodules.rtio_crg = _RTIOClockMultiplier(rtio_clk_freq)
        self.csr_devices.append("rtio_crg")
        fix_serdes_timing_path(platform)

    def add_rtio(self, rtio_channels):
        self.submodules.rtio_moninj = rtio.MonInj(rtio_channels)
        self.csr_devices.append("rtio_moninj")

        self.submodules.rtio_core = rtio.Core(rtio_channels, glbl_fine_ts_width=3)
        self.csr_devices.append("rtio_core")

        self.submodules.rtio = rtio.KernelInitiator()
        self.submodules.rtio_dma = ClockDomainsRenamer("sys_kernel")(
            rtio.DMA(self.get_native_sdram_if()))
        self.register_kernel_cpu_csrdevice("rtio")
        self.register_kernel_cpu_csrdevice("rtio_dma")
        self.submodules.cri_con = rtio.CRIInterconnectShared(
            [self.rtio.cri, self.rtio_dma.cri],
            [self.rtio_core.cri] + self.drtio_cri)
        self.register_kernel_cpu_csrdevice("cri_con")

        self.submodules.rtio_analyzer = rtio.Analyzer(self.cri_con.switch.slave,
                                                      self.get_native_sdram_if())
        self.csr_devices.append("rtio_analyzer")

    # Never running out of stupid features, GTs on A7 make you pack
    # unrelated transceiver PLLs into one GTPE2_COMMON yourself.
    def create_qpll(self):
        # The GTP acts up if you send any glitch to its
        # clock input, even while the PLL is held in reset.
        self.disable_si5324_ibuf = Signal(reset=1)
        self.disable_si5324_ibuf.attr.add("no_retiming")
        si5324_clkout = self.platform.request("si5324_clkout")
        si5324_clkout_buf = Signal()
        self.specials += Instance("IBUFDS_GTE2",
            i_CEB=self.disable_si5324_ibuf,
            i_I=si5324_clkout.p, i_IB=si5324_clkout.n,
            o_O=si5324_clkout_buf)
        # Note precisely the rules Xilinx made up:
        # refclksel=0b001 GTREFCLK0 selected
        # refclksel=0b010 GTREFCLK1 selected
        # but if only one clock is used, then it must be 001.
        qpll_drtio_settings = QPLLSettings(
            refclksel=0b001,
            fbdiv=4,
            fbdiv_45=5,
            refclk_div=1)
        qpll_eth_settings = QPLLSettings(
            refclksel=0b010,
            fbdiv=4,
            fbdiv_45=5,
            refclk_div=1)
        qpll = QPLL(si5324_clkout_buf, qpll_drtio_settings,
                    self.crg.clk125_buf, qpll_eth_settings)
        self.submodules += qpll
        self.drtio_qpll_channel, self.ethphy_qpll_channel = qpll.channels


class _SatelliteBase(BaseSoC):
    mem_map = {
        "drtio_aux": 0x50000000,
    }
    mem_map.update(BaseSoC.mem_map)

    def __init__(self, rtio_clk_freq=150e6, **kwargs):
        BaseSoC.__init__(self,
                 cpu_type="or1k",
                 sdram_controller_type="minicon",
                 l2_size=128*1024,
                 **kwargs)
        add_identifier(self)

        platform = self.platform

        disable_si5324_ibuf = Signal(reset=1)
        disable_si5324_ibuf.attr.add("no_retiming")
        si5324_clkout = platform.request("si5324_clkout")
        si5324_clkout_buf = Signal()
        self.specials += Instance("IBUFDS_GTE2",
            i_CEB=disable_si5324_ibuf,
            i_I=si5324_clkout.p, i_IB=si5324_clkout.n,
            o_O=si5324_clkout_buf)
        qpll_drtio_settings = QPLLSettings(
            refclksel=0b001,
            fbdiv=4,
            fbdiv_45=5,
            refclk_div=1)
        qpll = QPLL(si5324_clkout_buf, qpll_drtio_settings)
        self.submodules += qpll

        sfp_ctl = platform.request("sfp_ctl", 0)
        self.comb += sfp_ctl.tx_disable.eq(0)
        self.submodules.drtio_transceiver = gtp_7series.GTP(
            qpll_channel=qpll.channels[0],
            data_pads=[platform.request("sfp", 0)],
            sys_clk_freq=self.clk_freq,
            rtio_clk_freq=rtio_clk_freq)
        self.csr_devices.append("drtio_transceiver")
        self.sync += disable_si5324_ibuf.eq(
            ~self.drtio_transceiver.stable_clkin.storage)
        self.comb += sfp_ctl.led.eq(self.drtio_transceiver.channels[0].rx_ready)

        self.config["RTIO_FREQUENCY"] = str(rtio_clk_freq/1e6)
        self.submodules.siphaser = SiPhaser7Series(
            si5324_clkin=platform.request("si5324_clkin"),
            si5324_clkout_fabric=platform.request("si5324_clkout_fabric"),
            ref_clk=self.crg.clk125_div2, ref_div2=True,
            rtio_clk_freq=rtio_clk_freq)
        platform.add_false_path_constraints(
            self.crg.cd_sys.clk, self.siphaser.mmcm_freerun_output)
        self.csr_devices.append("siphaser")
        i2c = self.platform.request("i2c")
        self.submodules.i2c = gpio.GPIOTristate([i2c.scl, i2c.sda])
        self.csr_devices.append("i2c")
        self.config["I2C_BUS_COUNT"] = 1
        self.config["HAS_SI5324"] = None
        self.config["SI5324_SOFT_RESET"] = None

        rtio_clk_period = 1e9/rtio_clk_freq
        gtp = self.drtio_transceiver.gtps[0]
        platform.add_period_constraint(gtp.txoutclk, rtio_clk_period)
        platform.add_period_constraint(gtp.rxoutclk, rtio_clk_period)
        platform.add_false_path_constraints(
            self.crg.cd_sys.clk,
            gtp.txoutclk, gtp.rxoutclk)

        self.submodules.rtio_crg = _RTIOClockMultiplier(rtio_clk_freq)
        self.csr_devices.append("rtio_crg")
        fix_serdes_timing_path(platform)

    def add_rtio(self, rtio_channels):
        self.submodules.rtio_moninj = rtio.MonInj(rtio_channels)
        self.csr_devices.append("rtio_moninj")

        rx0 = ClockDomainsRenamer({"rtio_rx": "rtio_rx0"})
        self.submodules.rx_synchronizer = rx0(XilinxRXSynchronizer())
        self.submodules.drtio0 = rx0(DRTIOSatellite(
            self.drtio_transceiver.channels[0], rtio_channels,
            self.rx_synchronizer))
        self.csr_devices.append("drtio0")
        self.add_wb_slave(self.mem_map["drtio_aux"], 0x800,
                          self.drtio0.aux_controller.bus)
        self.add_memory_region("drtio0_aux", self.mem_map["drtio_aux"] | self.shadow_base, 0x800)
        self.config["HAS_DRTIO"] = None
        self.add_csr_group("drtio", ["drtio0"])
        self.add_memory_group("drtio_aux", ["drtio0_aux"])


class Master(_MasterBase):
    def __init__(self, *args, **kwargs):
        _MasterBase.__init__(self, *args, **kwargs)

        self.rtio_channels = []

        phy = ttl_simple.Output(self.platform.request("user_led", 0))
        self.submodules += phy
        self.rtio_channels.append(rtio.Channel.from_phy(phy))
        # matches Tester EEM numbers
        eem.DIO.add_std(self, 5,
            ttl_serdes_7series.InOut_8X, ttl_serdes_7series.Output_8X)
        eem.Urukul.add_std(self, 1, 0, ttl_serdes_7series.Output_8X)

        self.config["HAS_RTIO_LOG"] = None
        self.config["RTIO_LOG_CHANNEL"] = len(self.rtio_channels)
        self.rtio_channels.append(rtio.LogChannel())

        self.add_rtio(self.rtio_channels)


class Satellite(_SatelliteBase):
    def __init__(self, *args, **kwargs):
        _SatelliteBase.__init__(self, *args, **kwargs)

        self.rtio_channels = []
        phy = ttl_simple.Output(self.platform.request("user_led", 0))
        self.submodules += phy
        self.rtio_channels.append(rtio.Channel.from_phy(phy))
        # matches Tester EEM numbers
        eem.DIO.add_std(self, 5,
            ttl_serdes_7series.InOut_8X, ttl_serdes_7series.Output_8X)

        self.add_rtio(self.rtio_channels)


class VLBAIMaster(_MasterBase):
    def __init__(self, hw_rev=None, *args, **kwargs):
        if hw_rev is None:
            hw_rev = "v1.1"
        _MasterBase.__init__(self, rtio_clk_freq=125e6, hw_rev=hw_rev, *args,
                             **kwargs)

        self.rtio_channels = []
        eem.DIO.add_std(self, 0,
            ttl_serdes_7series.InOut_8X, ttl_serdes_7series.Output_8X)
        eem.DIO.add_std(self, 1,
            ttl_serdes_7series.Output_8X, ttl_serdes_7series.Output_8X)
        eem.DIO.add_std(self, 2,
            ttl_serdes_7series.Output_8X, ttl_serdes_7series.Output_8X)
        eem.Sampler.add_std(self, 3, None, ttl_serdes_7series.Output_8X)
        eem.Urukul.add_std(self, 5, 4, ttl_serdes_7series.Output_8X)
        eem.Urukul.add_std(self, 6, None, ttl_serdes_7series.Output_8X)

        for i in (0, 1):
            phy = ttl_simple.Output(self.platform.request("user_led", i))
            self.submodules += phy
            self.rtio_channels.append(rtio.Channel.from_phy(phy))

        eem.Zotino.add_std(self, 7, ttl_serdes_7series.Output_8X)

        self.config["HAS_RTIO_LOG"] = None
        self.config["RTIO_LOG_CHANNEL"] = len(self.rtio_channels)
        self.rtio_channels.append(rtio.LogChannel())

        self.add_rtio(self.rtio_channels)


class VLBAISatellite(_SatelliteBase):
    def __init__(self, hw_rev=None, *args, **kwargs):
        if hw_rev is None:
            hw_rev = "v1.1"
        _SatelliteBase.__init__(self, rtio_clk_freq=125e6, hw_rev=hw_rev,
                                *args, **kwargs)

        self.rtio_channels = []
        eem.DIO.add_std(self, 0,
            ttl_serdes_7series.InOut_8X, ttl_serdes_7series.Output_8X)
        eem.DIO.add_std(self, 1,
            ttl_serdes_7series.Output_8X, ttl_serdes_7series.Output_8X)
        eem.DIO.add_std(self, 2,
            ttl_serdes_7series.Output_8X, ttl_serdes_7series.Output_8X)
        eem.Sampler.add_std(self, 3, None, ttl_serdes_7series.Output_8X)
        eem.Urukul.add_std(self, 5, 4, ttl_serdes_7series.Output_8X)
        eem.Urukul.add_std(self, 6, None, ttl_serdes_7series.Output_8X)

        for i in (0, 1):
            phy = ttl_simple.Output(self.platform.request("user_led", i))
            self.submodules += phy
            self.rtio_channels.append(rtio.Channel.from_phy(phy))

        eem.Zotino.add_std(self, 7, ttl_serdes_7series.Output_8X)

        self.add_rtio(self.rtio_channels)


def main():
    parser = argparse.ArgumentParser(
        description="ARTIQ device binary builder for Kasli systems")
    builder_args(parser)
    soc_kasli_args(parser)
    parser.set_defaults(output_dir="artiq_kasli")
    variants = {cls.__name__.lower(): cls for cls in [
<<<<<<< HEAD
        Opticlock, SUServo, SYSU, MITLL, MITLL2, USTC,
        Tsinghua, Tsinghua2, WIPM, NUDT, PTB, HUB, LUH,
=======
        Opticlock, SUServo, PTB, PTB2, HUB, LUH,
        SYSU, MITLL, MITLL2, USTC, Tsinghua, WIPM, NUDT,
>>>>>>> 6fb18270
        VLBAIMaster, VLBAISatellite, Tester, Master, Satellite]}
    parser.add_argument("-V", "--variant", default="opticlock",
                        help="variant: {} (default: %(default)s)".format(
                            "/".join(sorted(variants.keys()))))
    args = parser.parse_args()

    variant = args.variant.lower()
    try:
        cls = variants[variant]
    except KeyError:
        raise SystemExit("Invalid variant (-V/--variant)")

    soc = cls(**soc_kasli_argdict(args))
    build_artiq_soc(soc, builder_argdict(args))


if __name__ == "__main__":
    main()<|MERGE_RESOLUTION|>--- conflicted
+++ resolved
@@ -1128,13 +1128,8 @@
     soc_kasli_args(parser)
     parser.set_defaults(output_dir="artiq_kasli")
     variants = {cls.__name__.lower(): cls for cls in [
-<<<<<<< HEAD
-        Opticlock, SUServo, SYSU, MITLL, MITLL2, USTC,
-        Tsinghua, Tsinghua2, WIPM, NUDT, PTB, HUB, LUH,
-=======
         Opticlock, SUServo, PTB, PTB2, HUB, LUH,
-        SYSU, MITLL, MITLL2, USTC, Tsinghua, WIPM, NUDT,
->>>>>>> 6fb18270
+        SYSU, MITLL, MITLL2, USTC, Tsinghua, Tsinghua2, WIPM, NUDT,
         VLBAIMaster, VLBAISatellite, Tester, Master, Satellite]}
     parser.add_argument("-V", "--variant", default="opticlock",
                         help="variant: {} (default: %(default)s)".format(
